--- conflicted
+++ resolved
@@ -43,10 +43,6 @@
 
 Stats Merge(const Stats &lhs, const Stats &rhs) {
   Stats result;
-<<<<<<< HEAD
-
-=======
->>>>>>> f041d8ae
   if (lhs.TestBit(Qn::Stats::MERGESUBSAMPLES)) {
     result.profile_ = lhs.profile_;
     if (((lhs.status_==STAT::REFERENCE && rhs.status_==STAT::OBSERVABLE)
